# Byte-compiled / optimized / DLL files
__pycache__/
*.py[cod]
*$py.class

# C extensions
*.so

# Distribution / packaging
.Python
build/
develop-eggs/
dist/
downloads/
eggs/
.eggs/
lib/
lib64/
parts/
sdist/
var/
wheels/
share/python-wheels/
*.egg-info/
.installed.cfg
*.egg
MANIFEST

# PyInstaller
#  Usually these files are written by a python script from a template
#  before PyInstaller builds the exe, so as to inject date/other infos into it.
*.manifest
*.spec

# Installer logs
pip-log.txt
pip-delete-this-directory.txt

# Unit test / coverage reports
htmlcov/
.tox/
.nox/
.coverage
.coverage.*
.cache
nosetests.xml
coverage.xml
*.cover
*.py,cover
.hypothesis/
.pytest_cache/
cover/

# Translations
*.mo
*.pot

# Django stuff:
*.log
local_settings.py
db.sqlite3
db.sqlite3-journal

# Flask stuff:
instance/
.webassets-cache

# Scrapy stuff:
.scrapy

# Sphinx documentation
docs/_build/

# PyBuilder
.pybuilder/
target/

# Jupyter Notebook
.ipynb_checkpoints

# IPython
profile_default/
ipython_config.py

# pyenv
#   For a library or package, you might want to ignore these files since the code is
#   intended to run in multiple environments; otherwise, check them in:
# .python-version

# pipenv
#   According to pypa/pipenv#598, it is recommended to include Pipfile.lock in version control.
#   However, in case of collaboration, if having platform-specific dependencies or dependencies
#   having no cross-platform support, pipenv may install dependencies that don't work, or not
#   install all needed dependencies.
#Pipfile.lock

# UV
#   Similar to Pipfile.lock, it is generally recommended to include uv.lock in version control.
#   This is especially recommended for binary packages to ensure reproducibility, and is more
#   commonly ignored for libraries.
#uv.lock

# poetry
#   Similar to Pipfile.lock, it is generally recommended to include poetry.lock in version control.
#   This is especially recommended for binary packages to ensure reproducibility, and is more
#   commonly ignored for libraries.
#   https://python-poetry.org/docs/basic-usage/#commit-your-poetrylock-file-to-version-control
#poetry.lock

# pdm
#   Similar to Pipfile.lock, it is generally recommended to include pdm.lock in version control.
#pdm.lock
#   pdm stores project-wide configurations in .pdm.toml, but it is recommended to not include it
#   in version control.
#   https://pdm.fming.dev/latest/usage/project/#working-with-version-control
.pdm.toml
.pdm-python
.pdm-build/

# PEP 582; used by e.g. github.com/David-OConnor/pyflow and github.com/pdm-project/pdm
__pypackages__/

# Celery stuff
celerybeat-schedule
celerybeat.pid

# SageMath parsed files
*.sage.py

# Environments
.env
.venv
env/
venv/
ENV/
env.bak/
venv.bak/

# Spyder project settings
.spyderproject
.spyproject

# Rope project settings
.ropeproject

# mkdocs documentation
/site

# mypy
.mypy_cache/
.dmypy.json
dmypy.json

# Pyre type checker
.pyre/

# pytype static type analyzer
.pytype/

# Cython debug symbols
cython_debug/

# PyCharm
#  JetBrains specific template is maintained in a separate JetBrains.gitignore that can
#  be found at https://github.com/github/gitignore/blob/main/Global/JetBrains.gitignore
#  and can be added to the global gitignore or merged into this file.  For a more nuclear
#  option (not recommended) you can uncomment the following to ignore the entire idea folder.
#.idea/

# Ruff stuff:
.ruff_cache/

# PyPI configuration file
.pypirc

#Custom stuff
*.csv
*.db
*.json
<<<<<<< HEAD
*.db-shm
*.db-wal
/uploads
=======
/uploads
/uploads
*.db-wal
*.db-shm
>>>>>>> ec851bcc
<|MERGE_RESOLUTION|>--- conflicted
+++ resolved
@@ -177,13 +177,7 @@
 *.csv
 *.db
 *.json
-<<<<<<< HEAD
-*.db-shm
-*.db-wal
-/uploads
-=======
 /uploads
 /uploads
 *.db-wal
-*.db-shm
->>>>>>> ec851bcc
+*.db-shm